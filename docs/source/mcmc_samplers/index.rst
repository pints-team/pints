*************
MCMC Samplers
*************

.. currentmodule:: pints

Pints provides a number of MCMC methods, all implementing the :class:`MCMC`
interface, that can be used to sample from an unknown
:class:`PDF<pints.LogPDF>` (usually a Bayesian
:class:`Posterior<pints.LogPosterior>`).

.. toctree::

    running
    base_classes
    adaptive_covariance_mc
    differential_evolution_mcmc
    dram_ac_mcmc
    dream_mcmc
    dual_averaging
    emcee_hammer_mcmc
    haario_ac_mcmc
    haario_bardenet_ac_mcmc
    hamiltonian_mcmc
    mala_mcmc
    metropolis_mcmc
    monomial_gamma_hamiltonian_mcmc
<<<<<<< HEAD
    neal_langevin_mcmc
=======
    nuts_mcmc
>>>>>>> 31d4f275
    population_mcmc
    rao_blackwell_ac_mcmc
    relativistic_mcmc
    slice_doubling_mcmc
    slice_rank_shrinking_mcmc
    slice_stepout_mcmc
    summary_mcmc<|MERGE_RESOLUTION|>--- conflicted
+++ resolved
@@ -25,11 +25,8 @@
     mala_mcmc
     metropolis_mcmc
     monomial_gamma_hamiltonian_mcmc
-<<<<<<< HEAD
     neal_langevin_mcmc
-=======
     nuts_mcmc
->>>>>>> 31d4f275
     population_mcmc
     rao_blackwell_ac_mcmc
     relativistic_mcmc
