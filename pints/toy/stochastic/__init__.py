--- conflicted
+++ resolved
@@ -9,12 +9,6 @@
 from ._markov_jump_model import MarkovJumpModel  # noqa
 from ._michaelis_menten_model import MichaelisMentenModel # noqa
 from ._degradation_model import DegradationModel # noqa
-<<<<<<< HEAD
-from ._production_degradation_model import ProductionDegradationModel # noqa
-from ._schlogl_model import SchloglModel # noqa
-from ._logistic_model import LogisticModel # noqa
-=======
 from ._logistic_model import LogisticModel # noqa
 from ._production_degradation_model import ProductionDegradationModel # noqa
-from ._schlogl_model import SchloglModel # noqa
->>>>>>> ba6d5ce1
+from ._schlogl_model import SchloglModel # noqa