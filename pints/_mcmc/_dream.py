#
# Dream MCMC
#
# This file is part of PINTS.
#  Copyright (c) 2017-2018, University of Oxford.
#  For licensing information, see the LICENSE file distributed with the PINTS
#  software package.
#
from __future__ import absolute_import, division
from __future__ import print_function, unicode_literals
import pints
import numpy as np


class DreamMCMC(pints.MultiChainMCMC):
    """
    Uses differential evolution adaptive Metropolis (DREAM) MCMC as described
    in [1] to do posterior sampling from the posterior.

    In each step of the algorithm N chains are evolved using the following
    steps:

    1. Select proposal::

        x_proposed = x[i,r] + (1 + e) * gamma(delta, d, p_g) *
                     sum_j=1^delta (X[i,r1[j]] - x[i,r2[j]])
                     + epsilon

    where [r1[j], r2[j]] are random chain indices chosen (without replacement)
    from the ``N`` available chains, which must not equal each other or ``i``,
    where ``i`` indicates the current time step;
    ``delta ~ uniform_discrete(1,D)`` determines the number of terms to include
    in the summation::

        e ~ U(-b*, b*) in d dimensions;
        gamma(delta, d, p_g) =
          if p_g < u1 ~ U(0,1):
            2.38 / sqrt(2 * delta * d)
          else:
            1

    ``epsilon ~ N(0,b)`` in ``d`` dimensions (where ``d`` is the dimensionality
    of the parameter vector).

    2. Modify random subsets of the proposal according to a crossover
    probability CR::

        for j in 1:N:
          if 1 - CR > u2 ~ U(0,1):
            x_proposed[j] = x[j]
          else:
            x_proposed[j] = x_proposed[j] from 1

    If ``x_proposed / x[i,r] > u ~ U(0,1)``, then
    ``x[i+1,r] = x_proposed``; otherwise, ``x[i+1,r] = x[i]``.

    Here b > 0, b* > 0,  1 >= p_g >= 0, 1 >= CR >= 0.

    *Extends:* :class:`MultiChainMCMC`

    [1] "Accelerating Markov Chain Monte Carlo Simulation by Differential
    Evolution with Self-Adaptive Randomized Subspace Sampling",
    2009, Vrugt et al.,
    International Journal of Nonlinear Sciences and Numerical Simulation.
    """

    def __init__(self, chains, x0, sigma0=None):
        super(DreamMCMC, self).__init__(chains, x0, sigma0)

        # Need at least 3 chains
        if self._chains < 3:
            raise ValueError('Need at least 3 chains.')

        # Set initial state
        self._running = False

        # Current points and proposed points
        self._current = None
        self._current_logpdf = None
        self._proposed = None

        #
        # Default settings
        #

        # Normal proposal std.
        self._b = 0.01

        # b* distribution for e ~ U(-b*, b*)
        self._b_star = 0.01

        # Probability of higher gamma versus regular
        self._p_g = 0.2

        # Determines maximum delta to choose in sums
        self._delta_max = None
        self.set_delta_max(min(3, self._chains - 2))

        # Initial phase
        self._initial_phase = True

        # Variable or constant crossover mode
        self._constant_crossover = False

        # Constant CR probability
        self._CR = 0.5

        # Since of multinomial crossover dist for variable CR prob
        self._nCR = 3

    def ask(self):
        """ See :meth:`pints.MultiChainMCMC.ask()`. """
        # Initialise on first call
        if not self._running:
            self._initialise()

        # Propose new points
        # Note: Initialise sets the proposal for the very first step
        if self._proposed is None:

            self._proposed = np.array(self._current, copy=True)

            for j in range(self._chains):

                # Select initial proposal for chain j
                delta = int(np.random.choice(self._delta_max, 1)[0] + 1)
                if self._p_g < np.random.rand():
                    gamma = 2.38 / np.sqrt(2 * delta * self._dimension)
                else:
                    gamma = 1.0

                e = self._b_star * self._mu
                e = np.random.uniform(-e, e)

                dX = 0
                for k in range(0, delta):
                    r1, r2 = self._draw(j)
                    dX += (1 + e) * gamma * (
                        self._current[r1] - self._current[r2])

                self._proposed[j] += dX + np.random.normal(
                    loc=0, scale=np.abs(self._b * self._mu),
                    size=self._dimension)

                # Set crossover probability
                if self._constant_crossover:
                    CR = self._CR
                else:
                    # Select CR from multinomial distribution
                    self._m[j] = np.nonzero(
                        np.random.multinomial(self._nCR, self._p))[0][0]
                    CR = (self._m[j] + 1) / self._nCR
                    self._L[self._m[j]] += 1

                # Randomly set elements of proposal to back original
                for d in range(self._dimension):
                    if 1 - CR > np.random.rand():
                        self._proposed[j][d] = self._current[j][d]

            # Set as read only
            self._proposed.setflags(write=False)

        # Return proposed points
        return self._proposed

    def _initialise(self):
        """
        Initialises the routine before the first iteration.
        """
        if self._running:
            raise RuntimeError('Already initialised.')

        # Propose x0 as first points
        self._current = None
        self._current_log_pdfs = None
        self._proposed = np.array(self._x0, copy=True)

        # Set proposal as read-only
        self._proposed.setflags(write=False)

        # Set mu
        self._mu = np.mean(self._x0, axis=0)

        # Set initial p, L and Delta
        self._p = np.repeat(1.0 / self._nCR, self._nCR)
        self._L = np.zeros(self._nCR)
        self._delta = np.zeros(self._nCR)

        # Create empty array of m indices
        self._m = [0] * self._chains

        # Iteration tracking for running variance
        # See: https://www.johndcook.com/blog/standard_deviation/
        # Algorithm based on Knuth TAOCP vol 2, 3rd edition, page 232
        self._iterations = 0
        self._varm = None
        self._vars = None
        self._variance = None

        # Update sampler state
        self._running = True

    def in_initial_phase(self):
        """ See :meth:`pints.MCMCSampler.in_initial_phase()`. """
        return self._initial_phase

    def _log_init(self, logger):
        """ See :meth:`Loggable._log_init()`. """
        # logger.add_float('Accept.')
        # TODO

    def _log_write(self, logger):
        """ See :meth:`Loggable._log_write()`. """
        # logger.log(self._acceptance)
        # TODO

    def name(self):
        """ See :meth:`pints.MCMCSampler.name()`. """
        return 'DiffeRential Evolution Adaptive Metropolis (DREAM) MCMC'

    def needs_initial_phase(self):
        """ See :meth:`pints.MCMCSampler.needs_initial_phase()`. """
        return True

    def set_initial_phase(self, initial_phase):
        """ See :meth:`pints.MCMCSampler.needs_initial_phase()`. """
        self._initial_phase = bool(initial_phase)

    def tell(self, proposed_log_pdfs):
        """ See :meth:`pints.MultiChainMCMC.tell()`. """
        # Check if we had a proposal
        if self._proposed is None:
            raise RuntimeError('Tell called before proposal was set.')

        # Ensure proposed_log_pdfs are numpy array
        proposed_log_pdfs = np.array(proposed_log_pdfs)

        # First points?
        if self._current is None:
            if not np.all(np.isfinite(proposed_log_pdfs)):
                raise ValueError(
                    'Initial points for MCMC must have finite logpdf.')

            # Accept
            self._current = self._proposed
            self._current_log_pdfs = proposed_log_pdfs

            # Clear proposal
            self._proposed = None

            # Return first samples for chains
            return self._current

        # Perform iteration
        next = np.array(self._current, copy=True)
        next_log_pdfs = np.array(self._current_log_pdfs, copy=True)

        # Sample uniform numbers
        u = np.log(np.random.uniform(size=self._chains))

        # Get chains to be updated
        i = u < (proposed_log_pdfs - self._current_log_pdfs)

        # Update (part 1)
        next[i] = self._proposed[i]
        next_log_pdfs[i] = proposed_log_pdfs[i]

        # Warm-up? Then update CR distribution based on current & previous
        if self._initial_phase and not self._constant_crossover:

            # Update running mean and variance
            if self._iterations == 0:
                self._varm = self._current
                self._variance = self._vars = self._current * 0
            else:
                new_varm = self._varm + (self._current - self._varm) / (
                    self._iterations + 1)
                self._vars += (self._current - self._varm) * (
                    self._current - new_varm)
                self._varm = new_varm
                self._variance = self._vars / (self._iterations + 1)

                # Update CR distribution
                delta = (next - self._current)**2
                for j in range(self._chains):
                    for d in range(0, self._dimension):
                        self._delta[self._m[j]] += (
                            delta[j][d] / max(self._variance[j][d], 1e-11))

                self._p = self._iterations * self._chains * self._delta
                d1 = self._L * np.sum(self._delta)
                d1[d1 == 0] += 1e-11
                self._p /= d1
                d2 = max(np.sum(self._p), 1e-11)
                self._p /= d2

            # Update iteration count for running mean/variance
            self._iterations += 1

        # Update (part 2)
        self._current = next
        self._current_log_pdfs = next_log_pdfs

        # Clear proposal
        self._proposed = None

        # Return samples to add to chains
        self._current.setflags(write=False)
        return self._current

    def b(self):
        """
        Returns the normal scale coefficient used in updating the position of
        each chain.
        """
        return self._b

    def b_star(self):
        """
        Returns b*, which determines the weight given to other chains'
        positions in determining new positions (see :meth:`set_b_star()`).
        """
        return self._b_star

    def constant_crossover(self):
        """
        Returns ``True`` if constant crossover mode is enabled.
        """
        return self._constant_crossover

    def CR(self):
        """
        Returns the probability of crossover occurring if constant crossover
        mode is enabled (see :meth:`set_CR()`).
        """
        return self._CR

    def delta_max(self):
        """
        Returns the maximum number of other chains' positions to use to
        determine the next sampler position (see :meth:`set_delta_max()`).
        """
        return self._delta_max

    def _draw(self, i):
        """
        Select 2 random chains, not including chain i.
        """
        r1, r2 = np.random.choice(self._chains, 2, replace=False)
        while(r1 == i or r2 == i or r1 == r2):
            r1, r2 = np.random.choice(self._chains, 2, replace=False)
        return r1, r2

    def n_hyper_parameters(self):
        """ See :meth:`TunableMethod.n_hyper_parameters()`. """
        return 8

    def nCR(self):
        """
        Returns the size of the discrete crossover probability distribution
        (only used if constant crossover mode is disabled), see
        :meth:`set_nCR()`.
        """
        return self._nCR

    def p_g(self):
        """
        Returns ``p_g``. See :meth:`set_p_g()`.
        """
        return self._p_g

    def set_b(self, b):
        """
        Sets the normal scale coefficient used in updating the position of each
        chain (must be non-negative).
        """
        if b < 0:
            raise ValueError('normal scale coefficient must be non-negative.')
        self._b = b

    def set_constant_crossover(self, enabled):
        """
        Enables/disables constant-crossover mode (must be bool).
        """
        self._constant_crossover = True if enabled else False

    def set_b_star(self, b_star):
        """
        Sets b*, which determines the weight given to other chains' positions
        in determining new positions (must be non-negative).
        """
        if b_star < 0:
            raise ValueError('b* must be non-negative.')
        self._b_star = b_star

    def set_p_g(self, p_g):
        """
        Sets ``p_g`` which is the probability of choosing a higher ``gamma``
        versus regular (a higher ``gamma`` means that other chains are given
        more weight). ``p_g`` must be in the range [0, 1].
        """
        if p_g < 0 or p_g > 1:
            raise ValueError('p_g must be in the range [0, 1].')
        self._p_g = p_g

    def set_delta_max(self, delta_max):
        """
        Sets the maximum number of other chains' positions to use to determine
        the next sampler position. ``delta_max`` must be in the range
        ``[1, nchains - 2]``.
        """
        delta_max = int(delta_max)
        if delta_max > (self._chains - 2):
            raise ValueError(
                'delta_max must be less than or equal to the number of chains '
                'minus 2.')
        if delta_max < 1:
            raise ValueError('delta_max must be at least 1.')
        self._delta_max = delta_max

    def set_CR(self, CR):
        """
        Sets the probability of crossover occurring if constant crossover mode
        is enabled. CR is a probability and so must be in the range ``[0, 1]``.
        """
        if CR < 0 or CR > 1:
            raise ValueError('CR is a probability and so must be in [0, 1].')
        self._CR = CR

    def set_nCR(self, nCR):
        """
        Sets the size of the discrete crossover probability distribution (only
        used if constant crossover mode is disabled). ``nCR`` must be greater
        than or equal to 2.
        """
        if nCR < 2:
            raise ValueError(
<<<<<<< HEAD
                'Length of discrete crossover distribution must exceed 2.')
        if not isinstance(nCR, int):
            raise ValueError(
                'Length of discrete crossover distribution must be a integer.')
        self._nCR = nCR
=======
                'Length of discrete crossover distribution must exceed 1.')
        self._nCR = int(nCR)
>>>>>>> 776582a8

    def set_hyper_parameters(self, x):
        """
        The hyper-parameter vector is ``[b, b_star, p_g, delta_max,
        initial_phase, constant_crossover, CR, nCR]``.

        See :meth:`TunableMethod.set_hyper_parameters()`.
        """
        self.set_b(x[0])
        self.set_b_star(x[1])
        self.set_p_g(x[2])
        self.set_delta_max(x[3])
        self.set_initial_phase(x[4])
        self.set_constant_crossover(x[5])
        self.set_CR(x[6])
        self.set_nCR(x[7])<|MERGE_RESOLUTION|>--- conflicted
+++ resolved
@@ -435,16 +435,8 @@
         """
         if nCR < 2:
             raise ValueError(
-<<<<<<< HEAD
-                'Length of discrete crossover distribution must exceed 2.')
-        if not isinstance(nCR, int):
-            raise ValueError(
-                'Length of discrete crossover distribution must be a integer.')
-        self._nCR = nCR
-=======
                 'Length of discrete crossover distribution must exceed 1.')
         self._nCR = int(nCR)
->>>>>>> 776582a8
 
     def set_hyper_parameters(self, x):
         """
