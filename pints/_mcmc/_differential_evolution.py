--- conflicted
+++ resolved
@@ -109,11 +109,7 @@
                 else:
                     error = np.random.uniform(-self._b_star, self._b_star,
                                               self._mu.shape)
-<<<<<<< HEAD
-                r1, r2 = r_draw(j, self._n_chains)
-=======
                 r1, r2 = self._r_draw(j, self._chains)
->>>>>>> 3ea70e91
                 self._proposed[j] = (
                     self._current[j]
                     + self._gamma * (self._current[r1] - self._current[r2])
@@ -129,15 +125,7 @@
         # Return proposed points
         return self._proposed
 
-<<<<<<< HEAD
-    def set_gaussian_error(self, gaussian_error):
-=======
-    def current_log_pdfs(self):
-        """ See :meth:`MultiChainMCMC.current_log_pdfs()`. """
-        return self._current_log_pdfs
-
     def gamma(self):
->>>>>>> 3ea70e91
         """
         Returns the coefficient ``gamma`` used in updating the position of each
         chain.
@@ -342,63 +330,4 @@
         self._proposed = None
 
         # Return samples to add to chains
-<<<<<<< HEAD
-        return self._current, self._current_log_pdfs, i
-
-    def set_scale_coefficient(self, b):
-        """
-        Sets the scale coefficient ``b`` of the error process used in updating
-        the position of each chain.
-        """
-        b = float(b)
-        if b < 0:
-            raise ValueError('Scale coefficient must be non-negative.')
-        self._b = b
-
-    def set_gamma(self, gamma):
-        """
-        Sets the coefficient ``gamma`` used in updating the position of each
-        chain.
-        """
-        gamma = float(gamma)
-        if gamma < 0:
-            raise ValueError('Gamma must be non-negative.')
-        self._gamma = gamma
-
-    def n_hyper_parameters(self):
-        """ See :meth:`TunableMethod.n_hyper_parameters()`. """
-        return 5
-
-    def set_hyper_parameters(self, x):
-        """
-        The hyper-parameter vector is ``[gamma, gaussian_scale_coefficient,
-        gamma_switch_rate, gaussian_error, relative_scaling]``.
-
-        See :meth:`TunableMethod.set_hyper_parameters()`.
-        """
-        self.set_gamma(x[0])
-        self.set_scale_coefficient(x[1])
-        try:
-            int_x2 = int(x[2])
-        except (ValueError, TypeError):
-            raise ValueError('The interval number of steps between ' +
-                             'gamma=1 iterations must be convertable ' +
-                             'to an integer.')
-        self.set_gamma_switch_rate(int_x2)
-        self.set_gaussian_error(x[3])
-        self.set_relative_scaling(x[4])
-
-
-def r_draw(i, num_chains):
-    """
-    Draws two integers ``a`` and ``b`` such that ``a, b >= 0``, ``a, b < n``,
-    ``a != b``, and ``a != i, b != i``.
-    """
-    r1, r2 = np.random.choice(num_chains, 2, replace=False)
-    while(r1 == i or r2 == i or r1 == r2):
-        r1, r2 = np.random.choice(num_chains, 2, replace=False)
-    return r1, r2
-=======
-        self._current.setflags(write=False)
-        return self._current
->>>>>>> 3ea70e91
+        return self._current, self._current_log_pdfs, i